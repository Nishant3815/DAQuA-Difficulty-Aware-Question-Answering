--- conflicted
+++ resolved
@@ -392,36 +392,16 @@
                 tgts_t = [torch.Tensor([tgt_ for tgt_ in tgt if tgt_ is not None]).to(device) for tgt in tgts]
                 # Target indices for doc
                 p_tgts_t = [torch.Tensor([tgt_ for tgt_ in tgt if tgt_ is not None]).to(device) for tgt in p_tgts]
-
+                
                 # Create updated queries for second-hop search using filtered phrases in tgts
                 upd_queries = []
                 for i, q in enumerate(questions):
-<<<<<<< HEAD
-
-                    # Account for easy questions below
-                    if len(tgts_t[i])==0:
-                        upd_q_id = q_ids[i] + "_uc"
-                        upd_level = levels[i]
-                        upd_evidence = ''
-                        upd_evidence_title = ''
-                        upd_answer = final_answers[i]
-                        upd_answer_title = final_titles[i]
-                        upd_queries.append(
-                            (upd_q_id, upd_level, q, upd_evidence, upd_evidence_title, upd_answer, upd_answer_title)
-                        )
-
-                    # Account for non-easy level questions
-                    for t in tgts_t[i][:args.top_k]:
-                        t = int(t.item())
-                        upd_q_id = q_ids[i] + f"_{t}"
-=======
                     # Skip "yes/no" questions
                     if any([a.lower() in ['yes', 'no'] for a in final_answers[i]]):
                         continue
                     # Retain the original query text for "easy" questions (i.e. store empty evidence)
                     if levels[i] == 'easy':
                         upd_q_id = q_ids[i] + "_uc"
->>>>>>> aeaec628
                         upd_level = levels[i]
                         upd_evidence = ''
                         upd_evidence_title = ''
