import torch
import os
import random
import numpy as np
import logging
import math
import copy
from tqdm import tqdm
from apex import amp
import wandb

from IPython import embed

from densephrases.utils.squad_utils import get_question_dataloader
from densephrases.utils.single_utils import load_encoder
from densephrases.utils.open_utils import load_phrase_index, get_query2vec, load_qa_pairs, shuffle_data
from densephrases.utils.eval_utils import drqa_exact_match_score, drqa_regex_match_score, \
    drqa_metric_max_over_ground_truths, drqa_substr_match_score, drqa_substr_f1_match_score, \
    normalize_answer
from eval_phrase_retrieval import evaluate, to_arr
from densephrases import Options

from transformers import (
    AdamW,
    get_linear_schedule_with_warmup,
)


run_id = str(__import__('calendar').timegm(__import__('time').gmtime()))
logging.basicConfig(format='%(asctime)s - %(levelname)s - %(name)s -   %(message)s', datefmt='%m/%d/%Y %H:%M:%S',
                    level=logging.INFO)
logger = logging.getLogger(__name__)


def make_dir(path):
    if not os.path.exists(path):
        os.makedirs(path)


def save_model(model, path):
    make_dir(path)
    model.save_pretrained(path)
    return path


def setup_run():
    # See options in densephrases.options
    options = Options()
    options.add_model_options()
    options.add_index_options()
    options.add_retrieval_options()
    options.add_data_options()
    options.add_qsft_options()
    args = options.parse()

    # Create output dir
    if args.output_dir is None:
        raise ValueError("Missing argument: --output_dir")
    save_path = os.path.join(args.output_dir, run_id)
    if not os.path.exists(save_path):
        os.makedirs(save_path)

    # Setup logging
    root_logger = logging.getLogger()
    formatter = logging.Formatter(fmt='%(asctime)s - %(levelname)s - %(name)s -   %(message)s',
                                  datefmt='%m/%d/%Y %H:%M:%S')
    fh = logging.FileHandler(f"{save_path}/log.txt", mode="a", delay=False)
    fh.setLevel(logging.INFO)
    fh.setFormatter(formatter)
    root_logger.addHandler(fh)

    print("\n\n")
    logger.info(f"Starting with RUN_ID={run_id}")
    print("\n\n")

    # Seed for reproducibility
    random.seed(args.seed)
    np.random.seed(args.seed)
    torch.manual_seed(args.seed)
    if torch.cuda.is_available():
        torch.cuda.manual_seed_all(args.seed)

    if args.wandb:
        wandb.init(project="query-fine-tuning", config=args, entity="daqua")

    return args, save_path


def is_train_param(name):
    if name.endswith(".embeddings.word_embeddings.weight"):
        logger.info(f'freezing {name}')
        return False
    return True


def get_optimizer_scheduler(encoder, args, train_len, dev_len, n_epochs):
    # Optimizer settings
    no_decay = ["bias", "LayerNorm.weight"]
    optimizer_grouped_parameters = [{
        "params": [
            p for n, p in encoder.named_parameters() \
            if not any(nd in n for nd in no_decay) and is_train_param(n)
        ],
        "weight_decay": 0.01,  # Training parameters that should be decayed
    }, {
        "params": [
            p for n, p in encoder.named_parameters() \
            if any(nd in n for nd in no_decay) and is_train_param(n)
        ],
        "weight_decay": 0.0  # Training parameters that should not be decayed
    }]
    optimizer = AdamW(optimizer_grouped_parameters, lr=args.learning_rate, eps=args.adam_epsilon)

    # Scheduler settings
    step_per_epoch = math.ceil(train_len / args.per_gpu_train_batch_size)
    # Get total training steps
    t_total = int(step_per_epoch // args.gradient_accumulation_steps * n_epochs)
    logger.info(f"Training for {t_total} iterations")
    scheduler = get_linear_schedule_with_warmup(  # "warmup" here refers to the lr warmup
        optimizer, num_warmup_steps=args.warmup_steps, num_training_steps=t_total
    )
    eval_steps = math.ceil(dev_len / args.eval_batch_size)
    logger.info(f"DEV eval takes {eval_steps} iterations")

    if args.fp16:
        encoder, optimizer = amp.initialize(encoder, optimizer, opt_level=args.fp16_opt_level)

    return encoder, optimizer, scheduler


def train_query_encoder(args, save_path, mips=None, init_dev_acc=None):
    # Freeze one for MIPS
    device = 'cuda' if args.cuda else 'cpu'
    logger.info("Loading pretrained encoder: this one is for MIPS (fixed)")
    target_encoder, tokenizer, _ = load_encoder(device, args, query_only=True)

    # MIPS
    if mips is None:
        mips = load_phrase_index(args)

    # Load train and dev data
    train_qa_pairs = load_qa_pairs(args.train_path, args, multihop=True)
    dev_qa_pairs = load_qa_pairs(args.dev_path, args, multihop=True)

    # Train arguments
    args.per_gpu_train_batch_size = int(args.per_gpu_train_batch_size / args.gradient_accumulation_steps)
    best_acc = -1000.0 if init_dev_acc is None else init_dev_acc
    best_epoch = -1

    if not args.skip_warmup:
        logger.info(f"Starting warmup training")
        # Initialize optimizer & scheduler
        target_encoder, optimizer, scheduler = get_optimizer_scheduler(target_encoder, args, len(train_qa_pairs[1]),
                                                                       len(dev_qa_pairs[1]),
                                                                       args.num_firsthop_epochs)

        # Initially, save pre-trained model as the best model
        save_model(target_encoder, save_path)

        # Warm-up the model with a first-hop retrieval objective
        for ep_idx in range(int(args.num_firsthop_epochs)):
            # Training
            total_loss = 0.
            total_accs = []
            total_accs_k = []
            backprop_steps = 0.

            # Load training dataset
            q_ids, levels, questions, answers, titles, final_answers, final_titles = shuffle_data(train_qa_pairs, args)

            # Progress bar
            pbar = tqdm(get_top_phrases(
                mips, q_ids, levels, questions, answers, titles, target_encoder, tokenizer,  # encoder updated every epoch
                args.per_gpu_train_batch_size, args, final_answers, final_titles, agg_strat=args.warmup_agg_strat,
                always_return_sent=True)
            )

            for step_idx, (q_ids, levels, questions, answers, titles, outs, final_answers, final_titles) in enumerate(pbar):
                # INFO: `outs` contains topk phrases for each query

                train_dataloader, _, _ = get_question_dataloader(
                    questions, tokenizer, args.max_query_length, batch_size=args.per_gpu_train_batch_size
                )
                svs, evs, tgts, p_tgts = annotate_phrase_vecs(mips, q_ids, questions, to_arr(answers, 2),
                                                              to_arr(titles, 2), outs, args,
                                                              label_strat=args.warmup_label_strat)

                target_encoder.train()
                # Start vectors
                svs_t = torch.Tensor(svs).to(device)  # shape: (bs, 2*topk, hid_dim)
                # End vectors
                evs_t = torch.Tensor(evs).to(device)

                # Target indices for phrases
                tgts_t = [torch.Tensor([tgt_ for tgt_ in tgt if tgt_ is not None]).to(device) for tgt in tgts]
                # Target indices for doc
                p_tgts_t = [torch.Tensor([tgt_ for tgt_ in tgt if tgt_ is not None]).to(device) for tgt in p_tgts]

                # Train query encoder
                assert len(train_dataloader) == 1
                for batch in train_dataloader:
                    batch = tuple(t.to(device) for t in batch)
                    loss, accs = target_encoder.train_query(
                        input_ids_=batch[0], attention_mask_=batch[1], token_type_ids_=batch[2],
                        start_vecs=svs_t,
                        end_vecs=evs_t,
                        targets=tgts_t,
                        p_targets=p_tgts_t,
                    )  # INFO: `accs` is the accuracy of the top-1 probability prediction being a valid gold target

                    # Optimize, get acc and report
                    if loss is not None:
                        backprop_steps += 1
                        if args.gradient_accumulation_steps > 1:
                            loss = loss / args.gradient_accumulation_steps
                        if args.fp16:
                            with amp.scale_loss(loss, optimizer) as scaled_loss:
                                scaled_loss.backward()
                        else:
                            loss.backward()

                        total_loss += loss.item()
                        if args.fp16:
                            torch.nn.utils.clip_grad_norm_(amp.master_params(optimizer), args.max_grad_norm)
                        else:
                            torch.nn.utils.clip_grad_norm_(target_encoder.parameters(), args.max_grad_norm)

                        optimizer.step()
                        scheduler.step()  # Update learning rate schedule
                        target_encoder.zero_grad()

                        total_accs += accs
                        total_accs_k += [len(tgt) > 0 for tgt in tgts_t]
                    else:
                        total_accs += [0.0] * len(tgts_t)
                        total_accs_k += [0.0] * len(tgts_t)

                    pbar.set_description(
                        f"Ep {ep_idx + 1} Tr loss: " + ("skipped, " if loss is None else f"{loss.item():.2f}, ") +
                        f"acc: {np.mean(total_accs[-1]):.3f}"
                    )

                if args.wandb:
                    wandb.log({
                        "warmup_train/epoch": ep_idx + 1,
                        "warmup_train/loss": float('inf') if loss is None else loss.item(),
                        "warmup_train/avg_total_loss": total_loss / max(backprop_steps, 1),
                        "warmup_train/acc@1": float('inf') if loss is None else np.mean(total_accs[-1]),
                        f"warmup_train/acc@{args.top_k}": float('inf') if loss is None else np.mean(total_accs_k[-1]),
                    })

            logger.info(
                f"Avg train loss ({step_idx + 1} steps, {backprop_steps} backprop steps): {total_loss / max(backprop_steps, 1):.2f} | train " +
                f"acc@1: {np.mean(total_accs):.3f} | acc@{args.top_k}: {np.mean(total_accs_k):.3f}"
            )

            # Save epoch model
            last_saved_path = save_model(target_encoder, os.path.join(save_path, f"warmup_ep{ep_idx + 1}"))

            if not args.skip_warmup_dev_eval:
                # Dev evaluation
                logger.info("Evaluating on the DEV set")
                new_args = copy.deepcopy(args)
                new_args.top_k = 10
                new_args.test_path = args.dev_path
                new_args.load_dir = last_saved_path
                eval_res = evaluate(new_args, mips=mips, tokenizer=tokenizer, firsthop=True,
                                    pred_fname_suffix=f"warmup_ep{ep_idx + 1}", save_path=save_path,
                                    save_pred=True, always_return_sent=True, agg_strat=args.warmup_agg_strat)
                dev_em, dev_f1, dev_emk, dev_f1k = eval_res[0]
                evid_dev_em, evid_dev_f1, evid_dev_emk, evid_dev_f1k = eval_res[1]
                joint_substr_f1, joint_substr_f1k = eval_res[2]
                # Warm-up dev metric to use for picking the best epoch
                dev_metrics = {
                    "phrase": dev_em,
                    "evidence": evid_dev_f1,
                    "joint": joint_substr_f1
                }
                logger.info(f"Dev set acc@1: {dev_em:.3f}, f1@1: {dev_f1:.3f}")
                logger.info(f"Dev set (evidence) acc@1: {evid_dev_em:.3f}, f1@1: {evid_dev_f1:.3f}")
                logger.info(f"Dev set (joint) acc@1: {joint_substr_f1:.3f}")

                if args.wandb:
                    wandb.log({
                        "warmup_dev_eval/epoch": ep_idx + 1,
                        "warmup_dev_eval/acc@1": dev_em,
                        "warmup_dev_eval/f1@1": dev_f1,
                        f"warmup_dev_eval/acc@{new_args.top_k}": dev_emk,
                        f"warmup_dev_eval/f1@{new_args.top_k}": dev_f1k,
                        "warmup_dev_eval/evidence_acc@1": evid_dev_em,
                        "warmup_dev_eval/evidence_f1@1": evid_dev_f1,
                        f"warmup_dev_eval/evidence_acc@{new_args.top_k}": evid_dev_emk,
                        f"warmup_dev_eval/evidence_f1@{new_args.top_k}": evid_dev_f1k,
                        "warmup_dev_eval/joint_substr_f1@1": joint_substr_f1,
                        f"warmup_dev_eval/joint_substr_f1@{new_args.top_k}": joint_substr_f1k
                    })

                # Save best model
                if dev_metrics[args.warmup_dev_metric] > best_acc:
                    best_acc = dev_metrics[args.warmup_dev_metric]
                    best_epoch = ep_idx + 1
                    save_model(target_encoder, save_path)
                    logger.info(f"Saved best warmup model with ({args.warmup_dev_metric}) acc. {best_acc:.3f} into {save_path}")
            else:
                save_model(target_encoder, save_path)
        print()
        if best_acc > 0:
            logger.info(f"Best model (epoch {best_epoch}) with accuracy {best_acc:.3f} saved at {save_path}")
            if args.wandb:
                wandb.run.summary["best_accuracy_warmup"] = best_acc
                wandb.run.summary["best_epoch_warmup"] = best_epoch
                wandb.run.summary["best_model_warmup"] = os.path.join(save_path, f"warmup_ep{best_epoch}")

    if not args.warmup_only:
        logger.info(f"Starting (full) joint training")

        if not args.skip_warmup:
            # Load best warmed-up model and initialize optimizer/scheduler
            logger.info("Loading best warmed-up encoder")
            args.load_dir = save_path
            target_encoder, tokenizer, _ = load_encoder(device, args, query_only=True)
            best_acc = -1000.0
            best_epoch = -1
            # If warmup was executed, run dev eval before starting joint training
            new_args = copy.deepcopy(args)
            new_args.top_k = 10
            new_args.test_path = args.dev_path
            dev_em, dev_f1, dev_emk, dev_f1k = evaluate(new_args, mips=mips, tokenizer=tokenizer, multihop=True,
                                                        pred_fname_suffix="joint_ep0", save_path=save_path,
                                                        save_pred=True, always_return_sent=True,
                                                        agg_strat=(args.warmup_agg_strat, args.agg_strat))
            # Dev metric to use for picking the best epoch
            dev_metrics = {
                "phrase": dev_em,
                "phrase_k": dev_emk,
            }
            if dev_metrics[args.dev_metric] > best_acc:
                best_acc = dev_metrics[args.dev_metric]
                best_epoch = 0
            if args.wandb:
                wandb.log({
                    "joint_dev_eval/epoch": 0,
                    "joint_dev_eval/acc@1": dev_em,
                    "joint_dev_eval/f1@1": dev_f1,
                    f"joint_dev_eval/acc@{new_args.top_k}": dev_emk,
                    f"joint_dev_eval/f1@{new_args.top_k}": dev_f1k
                })
        else:
            # Initially, save pre-trained model as the best model
            save_model(target_encoder, save_path)

        # Initialize optimizer & scheduler
        target_encoder, optimizer, scheduler = get_optimizer_scheduler(target_encoder, args, len(train_qa_pairs[1]),
                                                                       len(dev_qa_pairs[1]),
                                                                       args.num_train_epochs)
        # First-hop weight for convex combination of first- and second-hop loss values
        lmbda = args.joint_loss_lambda
        assert 0 <= lmbda <= 1

        # Run joint training for SUP sentence retrieval + answer phrase retrieval
        for ep_idx in range(int(args.num_train_epochs)):
            total_loss = 0.0
            total_accs = []
            total_accs_k = []
            total_u_accs = []
            total_u_accs_k = []
            backprop_steps = 0.

            # Get questions and corresponding answers with other metadata
            q_ids, levels, questions, answers, titles, final_answers, final_titles = shuffle_data(train_qa_pairs, args)

            # Joint training: 1st stage
            pbar = tqdm(get_top_phrases(
                mips, q_ids, levels, questions, answers, titles, target_encoder, tokenizer,  # encoder updated every epoch
                args.per_gpu_train_batch_size, args, final_answers, final_titles, agg_strat=args.warmup_agg_strat,
                always_return_sent=True)
            )
            for step_idx, (q_ids, levels, questions, answers, titles, outs, final_answers, final_titles) in enumerate(pbar):
                # INFO: `outs` contains topk phrases for each query
                n_hop1_skipped_ans = 0.  # Track how many first hops skipped because of no valid ans retrieval
                n_hop1_skipped_easy = 0.  # Track how many first hops skipped because question was "easy"
                n_hop2_skipped = 0.  # Track how many second hops skipped because of no valid ans retrieval
                fhop_loss, ans_loss, loss = None, None, None

                train_dataloader, _, _ = get_question_dataloader(
                    questions, tokenizer, args.max_query_length, batch_size=args.per_gpu_train_batch_size
                )
                svs, evs, tgts, p_tgts = annotate_phrase_vecs(mips, q_ids, questions, to_arr(answers, 2),
                                                              to_arr(titles, 2), outs, args,
                                                              label_strat=args.warmup_label_strat)

                target_encoder.train()
                # Start vectors
                svs_t = torch.Tensor(svs).to(device)  # shape: (bs, 2*topk, hid_dim)
                # End vectors
                evs_t = torch.Tensor(evs).to(device)

                if not args.skip_first_hop:
                    # Update tgt and p_tgt to filter out loss contributions from easy questions 
                    tgts = [[None] * len(tgt) if lev == 'easy' else tgt for tgt, lev in zip(tgts, levels)]
                    p_tgts = [[None] * len(p_tgt) if lev == 'easy' else p_tgt for p_tgt, lev in zip(p_tgts, levels)]
                else:
                    # Update tgt and p_tgt to filter out first hop loss contributions from all questions 
                    tgts = [[None] * len(tgt) for tgt in tgts]
                    p_tgts = [[None] * len(p_tgt) for p_tgt in p_tgts]

                # Target indices for phrases
                tgts_t = [torch.Tensor([tgt_ for tgt_ in tgt if tgt_ is not None]).to(device) for tgt in tgts]
                # Target indices for doc
                p_tgts_t = [torch.Tensor([tgt_ for tgt_ in tgt if tgt_ is not None]).to(device) for tgt in p_tgts]

                # Create updated queries for second-hop search using filtered phrases in tgts
                upd_queries = []
                for i, q in enumerate(questions):
                    # Skip "yes/no" questions
                    if normalize_answer(final_answers[i]) in ['yes', 'no']:
                        continue
<<<<<<< HEAD
                    # Retain the original query text (i.e. store empty evidence) for "easy" questions or if we need to skip first hop 
                    if levels[i] == 'easy' or args.skip_first_hop:
                        hop1_skip_cnt += 1
=======
                    # Retain the original query text for "easy" questions (i.e. store empty evidence)
                    if levels[i] == 'easy':
                        n_hop1_skipped_easy += 1
>>>>>>> 98e6cbae
                        upd_q_id = q_ids[i] + "_uc"
                        upd_level = levels[i]
                        upd_evidence = ''
                        upd_evidence_title = ''
                        upd_answer = final_answers[i]
                        upd_answer_title = final_titles[i]
                        upd_queries.append(
                            (upd_q_id, upd_level, q, upd_evidence, upd_evidence_title, upd_answer, upd_answer_title)
                        )
                    else:
                        # Track first-hop evidence for non-"easy" questions
                        if len(tgts_t[i]) == 0 and len(p_tgts_t[i]) == 0:
                            n_hop1_skipped_ans += 1
                        for t in tgts_t[i][:args.top_k]:
                            t = int(t.item())
                            upd_q_id = q_ids[i] + f"_{t}"
                            upd_level = levels[i]
                            if not args.upd_sent_evd:
                                upd_evidence = outs[i][t]['answer']
                            elif args.upd_sent_evd:
                                upd_evidence = outs[i][t]['context']
                            upd_evidence_title = outs[i][t]['title'][0]
                            upd_answer = final_answers[i]
                            upd_answer_title = final_titles[i]
                            upd_queries.append(
                                (upd_q_id, upd_level, q, upd_evidence, upd_evidence_title, upd_answer, upd_answer_title)
                            )
<<<<<<< HEAD

                hop1_skip_cnt /= len(questions)
                n_hop1_skipped += hop1_skip_cnt
=======
                n_hop1_skipped_ans /= len(questions)
                n_hop1_skipped_easy /= len(questions)
>>>>>>> 98e6cbae

                # Compute first-hop loss
                assert len(train_dataloader) == 1
                for batch in train_dataloader:
                    batch = tuple(t.to(device) for t in batch)
                    fhop_loss, accs = target_encoder.train_query(
                        input_ids_=batch[0], attention_mask_=batch[1], token_type_ids_=batch[2],
                        start_vecs=svs_t,
                        end_vecs=evs_t,
                        targets=tgts_t,
                        p_targets=p_tgts_t,
                    )
                    if fhop_loss is not None:
                        if args.gradient_accumulation_steps > 1:
                            fhop_loss = fhop_loss / args.gradient_accumulation_steps
                        total_accs += accs
                        total_accs_k += [len(tgt) > 0 for tgt in tgts_t]
                    else:
                        total_accs += [0.0] * len(tgts_t)
                        total_accs_k += [0.0] * len(tgts_t)

                # Joint training: 2nd stage
                total_u_accs_step = []
                total_u_accs_k_step = []
                # Skip 2nd-hop if no updated queries constructed
                if len(upd_queries) > 0:
                    upd_q_ids, upd_levels, upd_questions, upd_evidences, upd_evidence_titles, \
                    upd_answers, upd_answer_titles = list(zip(*upd_queries))
                    upd_questions = [uq + " " + upd_evidences[i] for i, uq in enumerate(upd_questions)]
                    top_phrases_upd = get_top_phrases(
                        mips, upd_q_ids, upd_levels, upd_questions, upd_evidences, upd_evidence_titles,
                        target_encoder, tokenizer, args.per_gpu_train_batch_size, args, upd_answers,
                        upd_answer_titles, agg_strat=args.agg_strat, always_return_sent=True, silent=True
                    )
                    u_loss_arr = []
                    for upd_step_idx, (
                            upd_q_ids, upd_levels, upd_questions, upd_evidences, upd_evidence_titles, upd_outs, upd_answers,
                            upd_answer_titles) in enumerate(top_phrases_upd):
                        upd_train_dataloader, _, _ = get_question_dataloader(
                            upd_questions, tokenizer, args.max_query_length,
                            batch_size=args.per_gpu_train_batch_size
                        )
                        u_svs, u_evs, u_tgts, u_p_tgts = annotate_phrase_vecs(mips, upd_q_ids, upd_questions,
                                                                              to_arr(upd_answers, 2),
                                                                              to_arr(upd_answer_titles, 2),
                                                                              upd_outs, args,
                                                                              label_strat=args.label_strat)
                        # Start vectors
                        u_svs_t = torch.Tensor(u_svs).to(device)  # shape: (bs, 2*topk, hid_dim)
                        # End vectors
                        u_evs_t = torch.Tensor(u_evs).to(device)
                        # Target indices for phrases
                        u_tgts_t = [torch.Tensor([tgt_ for tgt_ in tgt if tgt_ is not None]).to(device) for tgt in
                                    u_tgts]
                        # Target indices for doc
                        u_p_tgts_t = [torch.Tensor([tgt_ for tgt_ in tgt if tgt_ is not None]).to(device) for tgt in
                                      u_p_tgts]
                        # Compute partial second-hop loss and store in u_loss_arr
                        assert len(upd_train_dataloader) == 1
                        for u_batch in upd_train_dataloader:
                            u_batch = tuple(t.to(device) for t in u_batch)
                            u_loss, u_accs = target_encoder.train_query(
                                input_ids_=u_batch[0], attention_mask_=u_batch[1], token_type_ids_=u_batch[2],
                                start_vecs=u_svs_t,
                                end_vecs=u_evs_t,
                                targets=u_tgts_t,
                                p_targets=u_p_tgts_t,
                            )
                            if u_loss is not None:
                                if args.gradient_accumulation_steps > 1:
                                    u_loss = u_loss / args.gradient_accumulation_steps
                                u_loss_arr.append(u_loss)
                                total_u_accs += u_accs
                                total_u_accs_step += u_accs
                                total_u_accs_k += [len(tgt) > 0 for tgt in u_tgts_t]
                                total_u_accs_k_step += [len(tgt) > 0 for tgt in u_tgts_t]
                                # Calculate number of upd_queries with no targets in this batch
                                no_tgt = 0.
                                for i in range(len(u_tgts_t)):
                                    no_tgt += len(u_tgts_t[i]) == 0 and len(u_p_tgts_t[i]) == 0
                                no_tgt /= len(u_tgts_t)
                                n_hop2_skipped += no_tgt
                            else:
                                n_hop2_skipped += 1
                                total_u_accs += [0.0] * len(u_tgts_t)
                                total_u_accs_step += [0.0] * len(u_tgts_t)
                                total_u_accs_k += [0.0] * len(u_tgts_t)
                                total_u_accs_k_step += [0.0] * len(u_tgts_t)
                    n_hop2_skipped /= (upd_step_idx + 1)
                    if len(u_loss_arr) == 0:
                        n_hop2_skipped = 1
                        if fhop_loss is not None:
                            loss = lmbda * fhop_loss
                    else:
                        # Average ans_loss over total number of original questions
                        ans_loss = sum(u_loss_arr) / len(u_loss_arr)
                        # Final loss: combine first- and second-hop loss values
                        if fhop_loss is not None:
                            loss = lmbda * fhop_loss + (1 - lmbda) * ans_loss
                        else:
                            loss = (1 - lmbda) * ans_loss
                else:
                    n_hop2_skipped = 1
                    if fhop_loss is not None:
                        loss = lmbda * fhop_loss

                if type(loss) is torch.Tensor:  # Not checking "if None" since loss could also just be a 0
                    backprop_steps += 1
                    # Backpropagate combined loss and update model
                    try:
                        if args.fp16:
                            with amp.scale_loss(loss, optimizer) as scaled_loss:
                                scaled_loss.backward()
                        else:
                            loss.backward()
                    except:
                        logger.info("ERROR: loss.backward()")
                        logger.info(f"Number of updated queries: {len(upd_queries)}")
                        raise ValueError("loss.backward()")

                    total_loss += loss.item()
                    if args.fp16:
                        torch.nn.utils.clip_grad_norm_(amp.master_params(optimizer), args.max_grad_norm)
                    else:
                        torch.nn.utils.clip_grad_norm_(target_encoder.parameters(), args.max_grad_norm)
                    optimizer.step()
                    scheduler.step()  # Update learning rate schedule
                    target_encoder.zero_grad()

                    pbar.set_description(
                        f"Ep{ep_idx + 1}_step{step_idx + 1}: loss: {loss.item():.2f}, " +
                        f"acc1: " + ("skipped, " if fhop_loss is None else f"{np.mean(total_accs[-1]):.3f}, ") +
                        "acc2: " + ("skipped" if n_hop2_skipped == 1 else f"{np.mean(total_u_accs_step):.3f}")
                    )
                else:
                    pbar.set_description(f"Ep{ep_idx + 1}_step{step_idx + 1}: loss: skipped")

                if args.wandb:
                    wandb.log({
                        "joint_train/epoch": ep_idx + 1,
                        "joint_train/first_hop_loss": float('inf') if fhop_loss is None else fhop_loss.item(),
                        "joint_train/second_hop_loss": float('inf') if n_hop2_skipped == 1 else ans_loss.item(),
                        "joint_train/joint_loss": float('inf') if type(loss) is not torch.Tensor else loss.item(),
                        "joint_train/avg_total_loss": float('inf') if type(loss) is not torch.Tensor else total_loss / max(backprop_steps, 1),
                        "joint_train/first_hop_acc@1": float('inf') if fhop_loss is None else np.mean(total_accs[-1]),
                        f"joint_train/first_hop_acc@{args.top_k}": float('inf') if fhop_loss is None else np.mean(total_accs_k[-1]),
                        "joint_train/second_hop_acc@1": float('inf') if n_hop2_skipped == 1 else np.mean(total_u_accs_step),
                        f"joint_train/second_hop_acc@{args.top_k}": float('inf') if n_hop2_skipped == 1 else np.mean(total_u_accs_k_step),
                        f"joint_train/first_hop_skipped_easy": n_hop1_skipped_easy,
                        f"joint_train/first_hop_skipped_ans": n_hop1_skipped_ans,
                        f"joint_train/second_hop_skipped_ans": n_hop2_skipped,
                    })

            logger.info(
                f"Avg train loss ({step_idx + 1} steps, {backprop_steps} backprop steps): {total_loss / max(backprop_steps, 1):.3f} | "
                +
                f"(first-hop) acc@1: {np.mean(total_accs):.3f}, " +
                f"acc@{args.top_k}: {np.mean(total_accs_k):.3f} "
                +
                f"| (second-hop) acc@1: {np.mean(total_u_accs):.3f}, " +
                f"acc@{args.top_k}: {np.mean(total_u_accs_k):.3f} "
            )

            # Save epoch model
            last_saved_path = save_model(target_encoder, os.path.join(save_path, f"joint_ep{ep_idx + 1}"))

            # Dev evaluation
            logger.info("Evaluating on the DEV set")
            new_args = copy.deepcopy(args)
            new_args.top_k = 10
            new_args.test_path = args.dev_path
            new_args.load_dir = last_saved_path
            dev_em, dev_f1, dev_emk, dev_f1k = evaluate(new_args, mips=mips, tokenizer=tokenizer, multihop=True,
                                                        pred_fname_suffix=f"joint_ep{ep_idx + 1}", save_path=save_path,
                                                        save_pred=True, always_return_sent=True,
                                                        agg_strat=(args.warmup_agg_strat, args.agg_strat))
            # Warm-up dev metric to use for picking the best epoch
            dev_metrics = {
                "phrase": dev_em,
                "phrase_k": dev_emk,
                # TODO: Add any other dev metrics for joint training?
            }
            logger.info(f"Dev set acc@1: {dev_em:.3f}, f1@1: {dev_f1:.3f}")

            if args.wandb:
                wandb.log({
                    "joint_dev_eval/epoch": ep_idx + 1,
                    "joint_dev_eval/acc@1": dev_em,
                    "joint_dev_eval/f1@1": dev_f1,
                    f"joint_dev_eval/acc@{new_args.top_k}": dev_emk,
                    f"joint_dev_eval/f1@{new_args.top_k}": dev_f1k
                })

            # Save best model
            if dev_metrics[args.dev_metric] > best_acc:
                best_acc = dev_metrics[args.dev_metric]
                best_epoch = ep_idx + 1
                save_model(target_encoder, save_path)
                logger.info(f"Saved best model with ({args.dev_metric}) acc. {best_acc:.3f} into {save_path}")
                if args.wandb:
                    wandb.run.summary["best_accuracy_joint"] = best_acc
                    wandb.run.summary["best_epoch_joint"] = best_epoch
                    wandb.run.summary["best_model_joint"] = save_path
        print()
        logger.info(f"Best model (epoch {best_epoch}) with accuracy {best_acc:.3f} saved at {save_path}")


def get_top_phrases(mips, q_ids, levels, questions, answers, titles, query_encoder, tokenizer, batch_size, args,
                    final_answers, final_titles, agg_strat=None, always_return_sent=False, silent=False):
    # Search
    step = batch_size
    search_fn = mips.search
    query2vec = get_query2vec(
        query_encoder=query_encoder, tokenizer=tokenizer, args=args, batch_size=batch_size, silent=True
    )
    iterator = range(0, len(questions), step)
    if not silent:
        iterator = tqdm(iterator)
    for q_idx in iterator:
        outs = query2vec(questions[q_idx:q_idx + step])  # outs[0] contains (start_vec_list, end_vec_list, query_tokens)
        start = np.concatenate([out[0] for out in outs], 0)
        end = np.concatenate([out[1] for out in outs], 0)
        query_vec = np.concatenate([start, end], 1)

        agg_strat = agg_strat if agg_strat is not None else args.agg_strat
        # For multi-hop warmup training
        return_sent = always_return_sent or agg_strat == "opt2a"

        outs = search_fn(
            query_vec,
            q_texts=questions[q_idx:q_idx + step], nprobe=args.nprobe,
            top_k=args.top_k, return_idxs=True,
            max_answer_length=args.max_answer_length, aggregate=args.aggregate, agg_strat=agg_strat,
            return_sent=return_sent
        )

        yield (
            q_ids[q_idx:q_idx + step], levels[q_idx:q_idx + step], questions[q_idx:q_idx + step],
            answers[q_idx:q_idx + step], titles[q_idx:q_idx + step], outs, final_answers[q_idx:q_idx + step],
            final_titles[q_idx:q_idx + step]
        )


def annotate_phrase_vecs(mips, q_ids, questions, answers, titles, phrase_groups, args, label_strat=None):
    assert mips is not None
    batch_size = len(answers)
    label_strat = label_strat if label_strat is not None else args.label_strat
    # Phrase groups are in size of (batch, top_k, emb_size)

    dummy_group = {
        'doc_idx': -1,
        'start_idx': 0, 'end_idx': 0,
        'answer': '',
        'start_vec': np.zeros(768),
        'end_vec': np.zeros(768),
        'context': '',
        'title': ['']
    }

    # Pad phrase groups (two separate top-k coming from start/end, so pad with top_k*2)
    for b_idx in range(len(phrase_groups)):
        while len(phrase_groups[b_idx]) < args.top_k * 2:
            phrase_groups[b_idx].append(dummy_group)
        assert len(phrase_groups[b_idx]) == args.top_k * 2

    # Flatten phrase groups
    flat_phrase_groups = [phrase for phrase_group in phrase_groups for phrase in phrase_group]
    doc_idxs = [int(phrase_group['doc_idx']) for phrase_group in flat_phrase_groups]
    start_vecs = [phrase_group['start_vec'] for phrase_group in flat_phrase_groups]
    end_vecs = [phrase_group['end_vec'] for phrase_group in flat_phrase_groups]

    # stack vectors
    start_vecs = np.stack(start_vecs)
    end_vecs = np.stack(end_vecs)
    zero_mask = np.array([[1] if doc_idx >= 0 else [0] for doc_idx in doc_idxs])
    start_vecs = start_vecs * zero_mask
    end_vecs = end_vecs * zero_mask

    # Reshape
    start_vecs = np.reshape(start_vecs, (batch_size, args.top_k * 2, -1))
    end_vecs = np.reshape(end_vecs, (batch_size, args.top_k * 2, -1))

    # Dummy targets
    targets = [[None for phrase in phrase_group] for phrase_group in phrase_groups]
    p_targets = [[None for phrase in phrase_group] for phrase_group in phrase_groups]

    # Annotate for L_phrase
    if 'phrase' in label_strat.split(','):
        match_fns = [
            drqa_regex_match_score if args.regex or ('trec' in q_id.lower()) else drqa_exact_match_score for q_id in
            q_ids
        ]
        targets = [
            [drqa_metric_max_over_ground_truths(match_fn, phrase['answer'], answer_set)
             for phrase in phrase_group]  # phrase_group is the top-k predictions
            for phrase_group, answer_set, match_fn in zip(phrase_groups, answers, match_fns)
        ]
        targets = [[ii if val else None for ii, val in enumerate(target)] for target in targets]

    # Annotate for L_sent (added for multi-hop warmup)
    # Checking if the predicted phrase is a substring of the gold annotated sentences or not
    if 'sent' in label_strat.split(','):
        match_fns = [drqa_substr_match_score for _ in q_ids]
        targets = [
            [drqa_metric_max_over_ground_truths(match_fn, phrase['answer'], answer_set)
             for phrase in phrase_group]  # phrase_group is the top-k predictions
            for phrase_group, answer_set, match_fn in zip(phrase_groups, answers, match_fns)
        ]
        targets = [[ii if val else None for ii, val in enumerate(target)] for target in targets]

    # Checking if the predicted phrase is a substr of the gold annotated sentence AND
    # if the token F1 score of the predicted evidence with the gold annotated sentence is >= a specified threshold
    if 'sent2' in label_strat.split(','):
        match_fns = [drqa_substr_f1_match_score for _ in q_ids]
        targets = [
            [drqa_metric_max_over_ground_truths(match_fn, {
                'pred_substr': phrase['answer'],
                'pred_f1': phrase['context'],  # sentence of the predicted answer phrase
                'f1_threshold': args.evidence_f1_threshold,
            }, answer_set) for phrase in phrase_group]  # phrase_group is the top-k predictions
            for phrase_group, answer_set, match_fn in zip(phrase_groups, answers, match_fns)
        ]
        targets = [[ii if val else None for ii, val in enumerate(target)] for target in targets]

    # Annotate for L_doc
    if 'doc' in label_strat.split(','):
        p_targets = [
            [any(phrase['title'][0].lower() == tit.lower() for tit in title) for phrase in phrase_group]
            for phrase_group, title in zip(phrase_groups, titles)
        ]
        p_targets = [[ii if val else None for ii, val in enumerate(target)] for target in p_targets]

    return start_vecs, end_vecs, targets, p_targets


if __name__ == '__main__':
    # Setup: Get arguments, init logger, create output dir
    args, save_path = setup_run()

    paths_to_eval = {'train': args.train_path, 'dev': args.dev_path, 'test': args.test_path}
    if args.run_mode == 'train_query':
        mips = load_phrase_index(args)
        init_dev_acc = None

        if not args.skip_init_eval:
            # Initial eval
            paths = paths_to_eval if args.eval_all_splits else {'dev': paths_to_eval['dev']}
            for split in paths:
                logger.info(f"Pre-training: Evaluating {args.load_dir} on the {split.upper()} set")
                print()
                if not args.skip_warmup:
                    # Evaluate warmup (first-hop) stage
                    res = evaluate(args, mips, firsthop=True, save_pred=True, pred_fname_suffix="warmup_ep0",
                                   data_path=paths_to_eval[split], save_path=save_path, always_return_sent=True,
                                   agg_strat=args.warmup_agg_strat)
                    if split == 'dev':
                        dev_metrics = {
                            "phrase": res[0][0],  # phr_em_top1: phrase metric @1 on the dev set
                            "evidence": res[1][1],  # evid_f1_top1: evidence metric @1 on the dev set
                            "joint": res[2][0]  # phr_substr_evid_f1_top1: joint metric @ 1 on the dev set
                        }
                        init_dev_acc = dev_metrics[args.warmup_dev_metric]
                        if args.wandb:
                            dev_em, dev_f1, dev_emk, dev_f1k = res[0]
                            evid_dev_em, evid_dev_f1, evid_dev_emk, evid_dev_f1k = res[1]
                            joint_substr_f1, joint_substr_f1k = res[2]
                            wandb.log({
                                "warmup_dev_eval/epoch": 0,
                                "warmup_dev_eval/acc@1": dev_em,
                                "warmup_dev_eval/f1@1": dev_f1,
                                f"warmup_dev_eval/acc@{args.top_k}": dev_emk,
                                f"warmup_dev_eval/f1@{args.top_k}": dev_f1k,
                                "warmup_dev_eval/evidence_acc@1": evid_dev_em,
                                "warmup_dev_eval/evidence_f1@1": evid_dev_f1,
                                f"warmup_dev_eval/evidence_acc@{args.top_k}": evid_dev_emk,
                                f"warmup_dev_eval/evidence_f1@{args.top_k}": evid_dev_f1k,
                                "warmup_dev_eval/joint_substr_f1@1": joint_substr_f1,
                                f"warmup_dev_eval/joint_substr_f1@{args.top_k}": joint_substr_f1k
                            })
                else:
                    # Evaluate joint (multi-hop) stage
                    res = evaluate(args, mips, multihop=True, save_pred=True, pred_fname_suffix="joint_ep0",
                                   data_path=paths_to_eval[split], save_path=save_path, always_return_sent=True,
                                   agg_strat=(args.warmup_agg_strat, args.agg_strat))
                    # If skipping warmup training, initialize dev acc with the joint eval
                    if split == 'dev':
                        dev_metrics = {
                            "phrase": res[0],  # phr_em_top1: phrase metric @1 on the dev set
                            "phrase_k": res[2],  # phr_em_topk: phrase metric @k on the dev set
                        }
                        init_dev_acc = dev_metrics[args.dev_metric]
                        if args.wandb:
                            dev_em, dev_f1, dev_emk, dev_f1k = res
                            wandb.log({
                                "joint_dev_eval/epoch": 0,
                                "joint_dev_eval/acc@1": dev_em,
                                "joint_dev_eval/f1@1": dev_f1,
                                f"joint_dev_eval/acc@{args.top_k}": dev_emk,
                                f"joint_dev_eval/f1@{args.top_k}": dev_f1k
                            })
                print("\n\n")

        # Train
        logger.info(f"Starting training...")
        print()
        train_query_encoder(args, save_path, mips, init_dev_acc=init_dev_acc)
        print("\n\n")

        if not args.skip_final_eval:
            # Eval on test set
            args.load_dir = save_path
            print()
            paths = paths_to_eval if args.eval_all_splits else {'test': paths_to_eval['test']}
            for split in paths:
                logger.info(f"Final: Evaluating {args.load_dir} on the {split.upper()} set")
                res = evaluate(args, mips, data_path=paths_to_eval[split], firsthop=args.warmup_only,
                               multihop=(not args.warmup_only), save_pred=True, save_path=save_path,
                               always_return_sent=True, agg_strat=(args.warmup_agg_strat
                               if args.warmup_only else (args.warmup_agg_strat, args.agg_strat)))
                if args.wandb:
                    wandb_panel = f"{'warmup' if args.warmup_only else 'joint'}_{split}_eval"
                    if args.warmup_only:
                        split_em, split_f1, split_emk, split_f1k = res[0]
                        evid_split_em, evid_split_f1, evid_split_emk, evid_split_f1k = res[1]
                        joint_substr_f1, joint_substr_f1k = res[2]
                        wandb.log({
                            f"{wandb_panel}/acc@1": split_em,
                            f"{wandb_panel}/f1@1": split_f1,
                            f"{wandb_panel}/acc@{args.top_k}": split_emk,
                            f"{wandb_panel}/f1@{args.top_k}": split_f1k,
                            f"{wandb_panel}/evidence_acc@1": evid_split_em,
                            f"{wandb_panel}/evidence_f1@1": evid_split_f1,
                            f"{wandb_panel}/evidence_acc@{args.top_k}": evid_split_emk,
                            f"{wandb_panel}/evidence_f1@{args.top_k}": evid_split_f1k,
                            f"{wandb_panel}/joint_substr_f1@1": joint_substr_f1,
                            f"{wandb_panel}/joint_substr_f1@{args.top_k}": joint_substr_f1k
                        })
                    else:
                        split_em, split_f1, split_emk, split_f1k = res
                        wandb.log({
                            f"{wandb_panel}/acc@1": split_em,
                            f"{wandb_panel}/f1@1": split_f1,
                            f"{wandb_panel}/acc@{args.top_k}": split_emk,
                            f"{wandb_panel}/f1@{args.top_k}": split_f1k,
                        })

    elif args.run_mode == 'eval':
        mips = load_phrase_index(args)
        paths = paths_to_eval if args.eval_all_splits else {'test': paths_to_eval['test']}
        for split in paths:
            if not args.ret_multi_stage_model:
                logger.info(f"Evaluating {args.load_dir} on the {split.upper()} set")
                res = evaluate(args, mips, data_path=paths_to_eval[split], firsthop=args.warmup_only,
                               multihop=(not args.warmup_only), save_pred=True, save_path=save_path,
                               always_return_sent=True)
            else:
                logger.info(f"Evaluation of {split.upper()} set done using warmup model on first stage and pretrained model on second stage")
                args.ret_both_warm_pretrain = True
                device = 'cuda' if args.cuda else 'cpu'
                ptrained_model, warmup_model, tokenizer_model, _ = load_encoder(device, args, query_only=True)
                res = evaluate(args, mips, (ptrained_model, warmup_model), tokenizer_model,
                               data_path=paths_to_eval[split], firsthop=args.warmup_only,
                               multihop=(not args.warmup_only), save_pred=True, save_path=save_path,
                               always_return_sent=True)

            if args.wandb:
                wandb_panel = f"{'warmup' if args.warmup_only else 'joint'}_{split}_eval"
                if args.warmup_only:
                    split_em, split_f1, split_emk, split_f1k = res[0]
                    evid_split_em, evid_split_f1, evid_split_emk, evid_split_f1k = res[1]
                    joint_substr_f1, joint_substr_f1k = res[2]
                    wandb.log({
                        f"{wandb_panel}/acc@1": split_em,
                        f"{wandb_panel}/f1@1": split_f1,
                        f"{wandb_panel}/acc@{args.top_k}": split_emk,
                        f"{wandb_panel}/f1@{args.top_k}": split_f1k,
                        f"{wandb_panel}/evidence_acc@1": evid_split_em,
                        f"{wandb_panel}/evidence_f1@1": evid_split_f1,
                        f"{wandb_panel}/evidence_acc@{args.top_k}": evid_split_emk,
                        f"{wandb_panel}/evidence_f1@{args.top_k}": evid_split_f1k,
                        f"{wandb_panel}/joint_substr_f1@1": joint_substr_f1,
                        f"{wandb_panel}/joint_substr_f1@{args.top_k}": joint_substr_f1k
                    })
                else:
                    split_em, split_f1, split_emk, split_f1k = res
                    wandb.log({
                        f"{wandb_panel}/acc@1": split_em,
                        f"{wandb_panel}/f1@1": split_f1,
                        f"{wandb_panel}/acc@{args.top_k}": split_emk,
                        f"{wandb_panel}/f1@{args.top_k}": split_f1k,
                    })
    else:
        raise NotImplementedError

    print(f"\nOutput directory: {save_path}\n")<|MERGE_RESOLUTION|>--- conflicted
+++ resolved
@@ -415,15 +415,10 @@
                     # Skip "yes/no" questions
                     if normalize_answer(final_answers[i]) in ['yes', 'no']:
                         continue
-<<<<<<< HEAD
-                    # Retain the original query text (i.e. store empty evidence) for "easy" questions or if we need to skip first hop 
+                    # Retain the original query text for "easy" questions (i.e. store empty evidence)
                     if levels[i] == 'easy' or args.skip_first_hop:
-                        hop1_skip_cnt += 1
-=======
-                    # Retain the original query text for "easy" questions (i.e. store empty evidence)
-                    if levels[i] == 'easy':
-                        n_hop1_skipped_easy += 1
->>>>>>> 98e6cbae
+                        if not args.skip_first_hop:
+                            n_hop1_skipped_easy += 1
                         upd_q_id = q_ids[i] + "_uc"
                         upd_level = levels[i]
                         upd_evidence = ''
@@ -451,14 +446,9 @@
                             upd_queries.append(
                                 (upd_q_id, upd_level, q, upd_evidence, upd_evidence_title, upd_answer, upd_answer_title)
                             )
-<<<<<<< HEAD
-
-                hop1_skip_cnt /= len(questions)
-                n_hop1_skipped += hop1_skip_cnt
-=======
+
                 n_hop1_skipped_ans /= len(questions)
                 n_hop1_skipped_easy /= len(questions)
->>>>>>> 98e6cbae
 
                 # Compute first-hop loss
                 assert len(train_dataloader) == 1
