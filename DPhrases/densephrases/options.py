--- conflicted
+++ resolved
@@ -82,17 +82,12 @@
         self.parser.add_argument("--threads", type=int, default=20,
                                  help="multiple threads for converting example to features")
         self.parser.add_argument("--truecase_path", type=str, default='truecase/english_with_questions.dist')
-<<<<<<< HEAD
         self.parser.add_argument("--truecase", dest='truecase', type=lambda x: bool(strtobool(x)), nargs='?',
                         const=True, default=False, help="Dummy (automatic truecasing supported)")
-        self.parser.add_argument("--data_sub", type=float, default=None, help="if nothing is passed takes in full data otherwise subsets data if fraction passed else assumes input as number of instance")
-=======
-        self.parser.add_argument("--truecase", action="store_true", help="Dummy (automatic truecasing supported)")
         self.parser.add_argument("--data_sub", type=float, default=None,
                                  help="if nothing is passed takes in full data otherwise subsets data if fraction passed else assumes input as number of instance")
         self.parser.add_argument("--eval_data_sub", action="store_true",
                                  help="Flag to subset data at evaluation based on value passed in --data_sub")
->>>>>>> bf6f3637
 
     # Reading comprehension (single-passage training) options
     def add_rc_options(self):
