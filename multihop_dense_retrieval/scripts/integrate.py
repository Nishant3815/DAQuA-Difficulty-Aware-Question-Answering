--- conflicted
+++ resolved
@@ -6,18 +6,19 @@
 from densephrases import DensePhrases
 
 
-<<<<<<< HEAD
-# Arguments: Presently hard-coded, Add argparse later on
-top_k = 6
-n_sel = 4
+# Arguments: Presently hard-coded, TO DO: Add argparse later on
+top_k = 2
+n_sel = 2
+batch_size = 100
 load_dir = 'princeton-nlp/densephrases-multi-query-multi'
 dump_dir = '/home/nishantraj_umass_edu/DAQuA-Difficulty-Aware-Question-Answering/DPhrases/outputs/densephrases-multi_wiki-20181220/dump'
 idx_name = 'start/1048576_flat_OPQ96_small'
+data_path = "/gypsum/scratch1/dagarwal/multihop_dense_retrieval/data/hotpot/hotpot_qas_val.json"
 device = 'cpu'
 ret_meta = True # Other case not handled for at present
 ret_unit1='sentence'
 ret_unit2='phrase'
-out_file = 'data.json'
+out_file = f'predictions_{__import__("calendar").timegm(gmt)}.json'
 strip_ques1 = True    #Flags for updating the question on first hop
 strip_prompt1 = True  #Flags for updating the question on second hop
 strip_ques2 = False
@@ -28,21 +29,6 @@
 
 # Query List to be updated based on a function to read json validation files and get list of queries after reading
 query_list = ["What government position was held by the woman who portrayed Corliss Archer in the film Kiss and Tell?",\
-=======
-# Arguments: Presently hard-coded; TODO: Add argparse later on
-top_k = 2
-n_sel = 2
-batch_size = 100
-load_dir = 'princeton-nlp/densephrases-multi-query-multi'
-dump_dir = '/home/nishantraj_umass_edu/DAQuA-Difficulty-Aware-Question-Answering/DPhrases/outputs/densephrases-multi_wiki-20181220/dump'
-idx_name = 'start/1048576_flat_OPQ96_small'
-data_path = "/gypsum/scratch1/dagarwal/multihop_dense_retrieval/data/hotpot/hotpot_qas_val.json"
-device = 'cuda'  # 'cpu'
-ret_unit='phrase'
-out_file = f'predictions_{__import__("calendar").timegm(gmt)}.json'
-# Questions to be updated based on a function to read json validation files and get list of queries after reading
-questions = ["What government position was held by the woman who portrayed Corliss Archer in the film Kiss and Tell?",\
->>>>>>> b093d0a8
 "Who was known by his stage name Aladin and helped organizations improve their performance as a consultant?"]
 
 
@@ -88,12 +74,7 @@
         phrase_score_list.append(interim_scores)
     return phrase_score_list
 
-<<<<<<< HEAD
 def create_new_query_legacy(query_list, top_k, phrases):
-=======
-
-def create_new_query(query_list, top_k, phrases):
->>>>>>> b093d0a8
     """
     Add query to the first hop retrievals and treat them as queries for second hop retrievals
     """
@@ -218,7 +199,7 @@
     return res
 
 
-def run_batch_inference(model, questions=None, answers=None, write=False, silent=True):
+def run_batch_inference(model, query_list, strip_ques1, strip_prompt1, strip_ques2, strip_prompt2, ret_unit1, ret_unit2, ques_terms, method=method, answers=None, write=False, top_k= top_k, silent=True):
     # Total Number of Queries
     n_ins = len(questions)
 
@@ -226,66 +207,40 @@
     upd_query_list = update_query_list(query_list, strip_ques1, strip_prompt1, ques_terms=ques_terms)
 
     # Run the model to retrieve the first hop of phrases and their corresponding scores
-<<<<<<< HEAD
-    print("Running DensePhrases module for first hop phrase retrieval ...")
-    retunit, metadata = model.search(upd_query_list, retrieval_unit=ret_unit1, top_k=top_k, return_meta= ret_meta)
-=======
     if not silent:
-        print("Running DensePhrases module for first hop phrase retrieval ...")
-    phrases, metadata = model.search(questions, retrieval_unit=ret_unit, top_k=top_k+1, return_meta=True)
-    phrases = prune_to_topk(phrases, top_k)
+        print("Running DensePhrases module for first hop phrase retrieval ...")    
+    retunit, metadata = model.search(upd_query_list, retrieval_unit=ret_unit1, top_k=top_k+1, return_meta= True)
+    retunit = prune_to_topk(retunit, top_k)
     metadata = prune_to_topk(metadata, top_k)
-
->>>>>>> b093d0a8
 
     # Get phrase scores separately from metadata for first hop
     retunit_sc_1 = get_first_hop_phrase_score_list(metadata, top_k)
 
     # Get new query combinations for second hop retrieval from DensePhrases module
-<<<<<<< HEAD
     flat_second_hop_qlist  = create_new_query_update(query_list, top_k, retunit, method=method)
-
-    # Run second hop retrieval from DensePhrases module
-    print("Running second hop of phrase retrieval")
-    # Update second round question list if required 
-    upd_flat_second_hop_qlist = update_query_list(flat_second_hop_qlist, strip_ques2, strip_prompt2, ques_terms=ques_terms)
-    hop_retunit, hop_metadata = model.search(upd_flat_second_hop_qlist, retrieval_unit= ret_unit2, top_k=top_k, return_meta= ret_meta)
-
-    # Get score and phrase list from second retrieval for evidence chain extraction
-    retunit_sc_2, retunit_arr_2 = get_second_hop_retrieval(hop_retunit, hop_metadata, n_ins, top_k)
-    
-    print("Creating final dictionary")
-    # Get final chain of best n_sel queries for each question
-    qchain_dict = run_chain_all_queries(query_list, retunit_sc_1, retunit_sc_2, retunit, retunit_arr_2, top_k, n_sel)
-=======
-    flat_second_hop_qlist = create_new_query(questions, top_k, phrases)
 
     # Run second hop retrieval from DensePhrases module
     if not silent:
         print("Running second hop of phrase retrieval")
-    hop_phrases, hop_metadata = model.search(flat_second_hop_qlist, retrieval_unit=ret_unit, top_k=top_k+1,
-                                             return_meta=True)
-    hop_phrases = prune_to_topk(hop_phrases, top_k)
-    hop_metadata = prune_to_topk(hop_metadata, top_k)
-
+
+    # Update second round question list if required 
+    upd_flat_second_hop_qlist = update_query_list(flat_second_hop_qlist, strip_ques2, strip_prompt2, ques_terms=ques_terms)
+    hop_retunit, hop_metadata = model.search(upd_flat_second_hop_qlist, retrieval_unit= ret_unit2, top_k=top_k+1, return_meta= True)
 
     # Get score and phrase list from second retrieval for evidence chain extraction
-    phrase_sc_2, phrase_arr_2 = get_second_hop_retrieval(hop_phrases, hop_metadata, n_ins, top_k)
-
-    if not silent:
-        print("Creating final dictionary")
+    retunit_sc_2, retunit_arr_2 = get_second_hop_retrieval(hop_retunit, hop_metadata, n_ins, top_k)
+    
+    print("Creating final dictionary")
     # Get final chain of best n_sel queries for each question
-    qchain_arr = run_chain_all_queries(questions, phrase_sc_1, phrase_sc_2, 
-                                       phrases, phrase_arr_2, top_k, n_sel,
-                                       answers)
->>>>>>> b093d0a8
+    qchain_arr = run_chain_all_queries(query_list, retunit_sc_1, retunit_sc_2, retunit, retunit_arr_2, top_k, n_sel, answers)
 
     if write:
         # Dump information inside a JSON file
         with open(out_file, 'w') as fp:
             json.dump(qchain_arr, fp, indent=4)
-
+    
     return qchain_arr
+    
 
 
 if __name__ == "__main__":
@@ -304,7 +259,7 @@
     results = []
     print("Running batched multi-hop inference...")
     for i in tqdm(range(0, len(questions), batch_size)):
-        batch_results = run_batch_inference(model, questions=questions[i:i+batch_size], answers=answers[i:i+batch_size], write=False)
+        batch_results = run_batch_inference(model, query_list=questions[i:i+batch_size], strip_ques1, strip_prompt1, strip_ques2, strip_prompt2, ret_unit1, ret_unit2, ques_terms, method=method, answers=answers[i:i+batch_size], write=False, top_k= top_k, silent=True)
         results += batch_results
 
     # Write predictions to disk
